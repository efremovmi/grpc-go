--- conflicted
+++ resolved
@@ -1311,11 +1311,6 @@
 		}
 		return err
 	}
-<<<<<<< HEAD
-
-	defer s.opts.recvBufferPool.Put(&d)
-=======
->>>>>>> a6ab7309
 
 	if channelz.IsOn() {
 		t.IncrMsgRecv()
